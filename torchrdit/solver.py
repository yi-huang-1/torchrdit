""" This file defines all operations related to solver computations."""
from typing import Union, Optional

import numpy as np
import torch

from torch.linalg import inv as tinv
from torch.linalg import solve as tsolve
from .cell import Cell3D
from .utils import blockmat2x2, redhstar, EigComplex, init_smatrix


class FourierBaseSover(Cell3D):
    """Base Class of Fourier Domain Solver"""

    mesh_fp = torch.empty((3,3))
    mesh_fq = torch.empty((3,3)) 

    reci_t1 = torch.empty((2,)) 
    reci_t2 = torch.empty((2,)) 
    tlam0 = torch.empty((1,)) 
    k_0 = torch.empty((1,))

    def __init__(self,
                 # wavelengths (frequencies) to be solved
                 lam0: np.ndarray = np.array([1.0]),
                 lengthunit: str = 'um',  # length unit used in the solver
                 rdim: list = [512, 512],  # dimensions in real space: (H, W)
                 kdim: list = [3,3],  # dimensions in k space: (kH, kW)
                 materiallist: list = [],  # list of materials
                 t1: torch.Tensor = torch.tensor([[1.0, 0.0]]),  # lattice vector in real space
                 t2: torch.Tensor = torch.tensor([[0.0, 1.0]]),  # lattice vector in real space
                 device: Union[str, torch.device] = 'cpu') -> None:
        super().__init__(lengthunit, rdim,
                         kdim, materiallist, t1, t2, device)

        # Create a task time stamp
        # task_time_stamp = datetime.datetime.now().strftime("%Y-%m-%d-%H-%M-%S")

        # Set free space wavelength
        if isinstance(lam0, float):
            self._lam0 = np.array([lam0])
        elif isinstance(lam0, np.ndarray):
            self._lam0 = lam0

        self.n_freqs = len(self._lam0)
        self.kinc = torch.zeros((1, 3))

        self.src = {}

        self.n_solve = 0
        self.smat_layers = {}

        # solver mode: [eval] [opt]
        self.solver_mode = 'eval'

        # self.solver_logger.info(f"Solver has been initialized.")

    @property
    def lam0(self):
        """lam0.
        attribute.
        """
        return self._lam0

    @lam0.setter
    def lam0(self, value):
        if isinstance(value, float):
            self._lam0 = np.array([value])
        elif isinstance(value, np.ndarray):
            self._lam0 = value
        else:
            raise ValueError(f"Wrong input type {type(value)}")

    def add_source(self,
                   theta: float,
                   phi: float,
                   pte: float,
                   ptm: float,
                   norm_te_dir: str = 'y') -> dict:
        """add_source.

        Creates and returns a source object.

        Args:
            theta (Union[np.float32, np.float64]): theta
            phi (Union[np.float32, np.float64]): phi
            pte (Union[np.float32, np.float64]): pte
            ptm (Union[np.float32, np.float64]): ptm
            norm_te_dir (str): norm_te_dir, choose a direction that of normal incidence.

        Returns:
            dict:
        """
        source_ditc = {}
        source_ditc['theta'] = theta
        source_ditc['phi'] = phi
        source_ditc['pte'] = pte
        source_ditc['ptm'] = ptm
        source_ditc['norm_te_dir'] = norm_te_dir

        return source_ditc

    def _solve_nonhomo_layer(self,
                             layer_index: int,
                             p_mat_i: torch.Tensor,
                             q_mat_i: torch.Tensor,
                             mat_w0: torch.Tensor,
                             mat_v0: torch.Tensor) -> dict:
        """_solve_nonhomo_layer.

        Fucntion of solving non-homogenous layers in the parent class. It needs to be implemented
        in the child classes with concrete algorithm.

        Args:
            layer_index (int): layer_index
            p_mat_i (torch.Tensor): p_mat_i
            q_mat_i (torch.Tensor): q_mat_i
            mat_w0 (torch.Tensor): mat_w0
            mat_v0 (torch.Tensor): mat_v0

        Returns:
            dict:
        """
        raise NotImplementedError("self._solve not implemented.")


    def _solve(self) -> dict:

        # kx_0, ky_0: (n_freqs, kdim[0], kdim[1])
        kx_0 = self.kinc[:, 0, None, None] - \
            (self.mesh_fp[None, :, :] * self.reci_t1[0, None, None] + \
                self.mesh_fq[None, :, :] * self.reci_t2[0, None, None]) / self.k_0[:, None, None] + 0*1j

        ky_0 = self.kinc[:, 1, None, None] - \
            (self.mesh_fp[None, :, :] * self.reci_t1[1, None, None] + \
                self.mesh_fq[None, :, :] * self.reci_t2[1, None, None]) / self.k_0[:, None, None] + 0*1j

        # Add relaxition
        if torch.any(kx_0 == 0.0):
            ind = torch.nonzero(kx_0 == 0.0)
            kx_0[ind[:, 0], ind[:, 1]] = kx_0[ind[:, 0], ind[:, 1]] + 1e-6
        if torch.any(ky_0 == 0.0):
            ind = torch.nonzero(ky_0 == 0.0)
            ky_0[ind[:, 0], ind[:, 1]] = ky_0[ind[:, 0], ind[:, 1]] + 1e-6


        if self.layer_manager.is_ref_dispersive is False:
            kz_ref_0 = torch.conj(torch.sqrt(
                torch.conj(self.ur1)*torch.conj(self.er1) - kx_0 * kx_0 - ky_0 * ky_0 + 0*1j))
        else:
            kz_ref_0 = torch.conj(torch.sqrt(
                (torch.conj(self.ur1)*torch.conj(self.er1))[:, None, None] - kx_0 * kx_0 - ky_0 * ky_0 + 0*1j))

        if self.layer_manager.is_trn_dispersive is False:
            kz_trn_0 = torch.conj(torch.sqrt(
                torch.conj(self.ur2)*torch.conj(self.er2) - kx_0 * kx_0 - ky_0 * ky_0 + 0*1j))
        else:
            kz_trn_0 = torch.conj(torch.sqrt(
                (torch.conj(self.ur2)*torch.conj(self.er2))[:, None, None] - kx_0 * kx_0 - ky_0 * ky_0 + 0*1j))


        # Transform to diagnal matrices
        n_harmonics = self.kdim[0] * self.kdim[1]

        self.ident_mat_k = torch.eye(n_harmonics, dtype=self.tcomplex, device=self.device)
        self.ident_mat_k2 = torch.eye(2 * n_harmonics, dtype=self.tcomplex, device=self.device)

        mat_kx = kx_0.transpose(dim0=-2, dim1=-1).flatten(start_dim=-2)
        mat_ky = ky_0.transpose(dim0=-2, dim1=-1).flatten(start_dim=-2)
        mat_kz_ref = kz_ref_0.transpose(dim0=-2, dim1=-1).flatten(start_dim=-2)
        mat_kz_trn = kz_trn_0.transpose(dim0=-2, dim1=-1).flatten(start_dim=-2)

<<<<<<< HEAD
        # print(mat_kx.shape)
        # mat_kx = kx_0.transpose(
        #     dim0=-2, dim1=-1).flatten(start_dim=-2).unsqueeze(-2) * ident_mat_k
        # mat_ky = ky_0.transpose(
        #     dim0=-2, dim1=-1).flatten(start_dim=-2).unsqueeze(-2) * ident_mat_k
        # mat_kz_ref = kz_ref_0.transpose(
        #     dim0=-2, dim1=-1).flatten(start_dim=-2).unsqueeze(-2) * ident_mat_k
        # mat_kz_trn = kz_trn_0.transpose(
        #     dim0=-2, dim1=-1).flatten(start_dim=-2).unsqueeze(-2) * ident_mat_k
        print(ident_mat_k.shape)
        print(mat_kx.shape)
        print(mat_ky.shape)

        # ident_mat = ident_mat_k.unsqueeze(0).expand(self.n_freqs, -1, -1)
=======
        ident_mat = self.ident_mat_k[None, :, :].expand(self.n_freqs, -1, -1)
>>>>>>> 1fdebfe1
        zero_mat = torch.zeros(
            size=(self.n_freqs ,n_harmonics, n_harmonics), dtype=self.tcomplex, device=self.device)
        
        # Calculate eigen-modes of the gap medium
<<<<<<< HEAD
        mat_kx_kx = mat_kx * mat_kx
        mat_ky_ky = mat_ky * mat_ky
        mat_kx_ky = mat_ky_kx = mat_kx * mat_ky

        # mat_kx_ky = mat_kx @ mat_ky
        # mat_ky_kx = mat_ky @ mat_kx
        # mat_kx_kx = mat_kx @ mat_kx
        # mat_ky_ky = mat_ky @ mat_ky
        ident_mat = torch.ones_like(mat_kx)

        # mat_kz = torch.conj(torch.sqrt(ident_mat - mat_kx_kx - mat_ky_ky))
        mat_kz = torch.conj(torch.sqrt(ident_mat - mat_kx_kx - mat_ky_ky))
=======
        mat_kx_ky = mat_kx * mat_ky
        mat_ky_kx = mat_ky * mat_kx
        mat_kx_kx = mat_kx * mat_kx
        mat_ky_ky = mat_ky * mat_ky

        mat_kx_diag = self.to_diag(mat_kx)
        mat_ky_diag = self.to_diag(mat_ky)
>>>>>>> 1fdebfe1

        # mat_kz = torch.conj(torch.sqrt(ident_mat - mat_kx_kx - mat_ky_ky))
        mat_kz = torch.conj(torch.sqrt(1.0 - mat_kx_kx - mat_ky_ky))

<<<<<<< HEAD
        print(ident_mat_kx_kx.shape)
        print(ident_mat_ky_ky.shape) # 200 x 121

        # q_mat = blockmat2x2([[mat_kx_ky, ident_mat_kx_kx],
                        #  [- ident_mat_ky_ky, - mat_kx_ky]])
        
        mat_w0 = blockmat2x2([[ident_mat, zero_mat], [zero_mat, ident_mat]])
        mat_lam = 1j * mat_kz
        # mat_lam = blockmat2x2([[1j*mat_kz, zero_mat], [zero_mat, 1j*mat_kz]])
        # mat_v0 = q_mat @ tinv(mat_lam)
        # mat_v0_00 = mat_kx_ky / mat_lam
        # mat_v0_01 = ident_mat_kx_kx / mat_lam
        # mat_v0_10 = - ident_mat_ky_ky / mat_lam
        # mat_v0_11 = - mat_kx_ky / mat_lam
        mat_v0 = blockmat2x2([[mat_kx_ky / mat_lam, ident_mat_kx_kx / mat_lam],
                            [- ident_mat_ky_ky / mat_lam, - mat_kx_ky / mat_lam]])
=======
        ident_mat_kx_kx = 1.0 - mat_kx_kx
        ident_mat_ky_ky = 1.0 - mat_ky_ky

        # q_mat = blockmat2x2([[mat_kx_ky, ident_mat_kx_kx],
        #                  [- ident_mat_ky_ky, - mat_kx_ky]])

        mat_w0 = blockmat2x2([[ident_mat, zero_mat], [zero_mat, ident_mat]])

        # mat_lam = blockmat2x2([[1j*mat_kz, zero_mat], [zero_mat, 1j*mat_kz]])
        inv_mat_lam = 1 / (1j*mat_kz)
>>>>>>> 1fdebfe1

        # mat_v0 = q_mat @ tinv(mat_lam)
        mat_v0 = blockmat2x2([[self.to_diag(mat_kx_ky * inv_mat_lam), self.to_diag(ident_mat_kx_kx * inv_mat_lam)],
                  [self.to_diag(- ident_mat_ky_ky * inv_mat_lam), self.to_diag(- mat_kx_ky * inv_mat_lam)]])

        # Initialize global scattering matrix
        smat_global = init_smatrix(shape=(self.n_freqs,
                          2*n_harmonics, 2*n_harmonics), dtype=self.tcomplex, device=self.device)
        smat_layer = {}

        # ============================================================================
        # Main Loop
        # ============================================================================
        # Build Eigen Value Problem

        for n_layer in range(self.layer_manager.nlayer):
            # Transform dimensions to (n_batches, n_freqs, n_harmonics, n_harmonics)
            if (self.layer_manager.layers[n_layer].is_solved is False) \
                or (self.layer_manager.layers[n_layer].is_optimize is True):

                # no need to solve the non-optimized layers in 'opt' mode.
                if self.solver_mode == 'opt':
                    self.layer_manager.layers[n_layer].is_solved = True

                if self.layer_manager.layers[n_layer].is_homogeneous is False:
                    if self.layer_manager.layers[n_layer].is_dispersive is False:
                        toeplitz_er = self.expand_dims(self.layer_manager.layers[n_layer].kermat)
                    else:
                        toeplitz_er = self.layer_manager.layers[n_layer].kermat

                    # permeability always non-dispersive
                    # Transform dimensions to (n_freqs, n_harmonics, n_harmonics)
                    toeplitz_ur = self.expand_dims(self.layer_manager.layers[n_layer].kurmat)

                    solve_ter_mky = tsolve(toeplitz_er, mat_ky_diag)
                    solve_ter_mkx = tsolve(toeplitz_er, mat_kx_diag)
                    solve_tur_mky = tsolve(toeplitz_ur, mat_ky_diag)
                    solve_tur_mkx = tsolve(toeplitz_ur, mat_kx_diag)

                    # p_mat_i = blockmat2x2([[mat_kx @ tinv(toeplitz_er) @ mat_ky,
                    #                    toeplitz_ur - mat_kx @ tinv(toeplitz_er) @ mat_kx],
                    #                   [mat_ky @ tinv(toeplitz_er) @ mat_ky - toeplitz_ur,
                    #                  - mat_ky @ tinv(toeplitz_er) @ mat_kx]])
                    p_mat_i = blockmat2x2([[mat_kx_diag @ solve_ter_mky,
                                       toeplitz_ur - mat_kx_diag @ solve_ter_mkx],
                                      [mat_ky_diag @ solve_ter_mky - toeplitz_ur,
                                     - mat_ky_diag @ solve_ter_mkx]])

                    # q_mat_i = blockmat2x2([[mat_kx @ tinv(toeplitz_ur) @ mat_ky,
                    #                    toeplitz_er - mat_kx @ tinv(toeplitz_ur) @ mat_kx],
                    #                   [mat_ky @ tinv(toeplitz_ur) @ mat_ky - toeplitz_er,
                    #                  - mat_ky @ tinv(toeplitz_ur) @ mat_kx]])
                    q_mat_i = blockmat2x2([[mat_kx_diag @ solve_tur_mky,
                                       toeplitz_er - mat_kx_diag @ solve_tur_mkx],
                                      [mat_ky_diag @ solve_tur_mky - toeplitz_er,
                                     - mat_ky_diag @ solve_tur_mkx]])

                    smat_layer = self._solve_nonhomo_layer(layer_index=n_layer,
                                              p_mat_i=p_mat_i,
                                              q_mat_i=q_mat_i,
                                              mat_w0=mat_w0,
                                              mat_v0=mat_v0)

                elif self.layer_manager.layers[n_layer].is_homogeneous is True:
                    if self.layer_manager.layers[n_layer].is_dispersive is True:
                        toeplitz_er = torch.tensor(
                            self._matlib[self.layer_manager.layers[n_layer].material_name].er,
                            device=self.device).to(self.tcomplex)
                        toeplitz_ur = torch.tensor(
                            self._matlib[self.layer_manager.layers[n_layer].material_name].ur,
                            device=self.device).to(self.tcomplex)

                        # ===========================================================
                        toep_ur_er = toeplitz_ur * toeplitz_er
                        conj_toep_ur_er = torch.conj(toeplitz_ur) * torch.conj(toeplitz_er)

                        mat_kz_i = torch.conj(torch.sqrt(
                            conj_toep_ur_er[:, None] - mat_kx ** 2 - mat_ky ** 2) + 0*1j).to(self.tcomplex)

                        inv_dmat_lam_i = 1 / (1j*mat_kz_i)
                        # q_mat_i = 1 / toeplitz_ur * blockmat2x2([[mat_kx_ky_diag,
                        #                                           self.to_diag(toep_ur_er[:, None] - mat_kx_kx)],
                        #                                          [self.to_diag(mat_ky_ky - toep_ur_er[:, None]),
                        #                                           - mat_ky_kx_diag]])
                        mat_v_i = 1 / toeplitz_ur * blockmat2x2([[self.to_diag(mat_kx_ky * inv_dmat_lam_i),
                                                                  self.to_diag((toep_ur_er[:, None] - mat_kx_kx) * inv_dmat_lam_i)],
                                                                 [self.to_diag((mat_ky_ky - toep_ur_er[:, None]) * inv_dmat_lam_i),
                                                                  - self.to_diag(mat_ky_kx * inv_dmat_lam_i)]])


                        # ===========================================================
                    else:
                        toeplitz_er = torch.tensor(
                            self._matlib[self.layer_manager.layers[n_layer].material_name].er, device=self.device)
                        toeplitz_ur = torch.tensor(
                            self._matlib[self.layer_manager.layers[n_layer].material_name].ur, device=self.device)
                        # ===========================================================
                        toep_ur_er = toeplitz_ur * toeplitz_er
                        conj_toep_ur_er = torch.conj(toeplitz_ur) * torch.conj(toeplitz_er)

                        mat_kz_i = torch.conj(torch.sqrt(
                            conj_toep_ur_er - mat_kx ** 2 - mat_ky ** 2) + 0*1j).to(self.tcomplex)

                        inv_dmat_lam_i = 1 / (1j*mat_kz_i)
                        # q_mat_i = 1 / toeplitz_ur * blockmat2x2([[mat_kx_ky_diag,
                        #                                           self.to_diag(toep_ur_er - mat_kx_kx)],
                        #                                          [self.to_diag(mat_ky_ky - toep_ur_er),
                        #                                           - mat_ky_kx_diag]])
                        mat_v_i = 1 / toeplitz_ur * blockmat2x2([[self.to_diag(mat_kx_ky * inv_dmat_lam_i),
                                                                  self.to_diag((toep_ur_er - mat_kx_kx) * inv_dmat_lam_i)],
                                                                 [self.to_diag((mat_ky_ky - toep_ur_er) * inv_dmat_lam_i),
                                                                  - self.to_diag(mat_ky_kx * inv_dmat_lam_i)]])


                        # ===========================================================

                    mat_w_i = blockmat2x2([[ident_mat, zero_mat], [zero_mat, ident_mat]])
                    # mat_v_i = q_mat_i @ tinv(dmat_lam_i)

                    mat_x_i = - 1j*mat_kz_i * self.k_0[:, None] \
                        * self.layer_manager.layers[n_layer].thickness.to(self.device).to(self.tcomplex)
                    mat_x_i = torch.linalg.matrix_exp(self.to_diag(torch.concat([mat_x_i, mat_x_i], dim=1)))

                    # Calculate Layer Scattering Matrix
                    atwi = tsolve(mat_w_i, mat_w0)
                    atvi = tsolve(mat_v_i, mat_v0)
                    mat_a_i = atwi + atvi
                    mat_b_i = atwi - atvi

                    solve_ai_xi = tsolve(mat_a_i, mat_x_i)

                    mat_xi_bi = mat_x_i @ mat_b_i

                    # mat_d_i = mat_a_i - mat_x_i @ mat_b_i @ tinv(mat_a_i) @ mat_x_i @ mat_b_i
                    mat_d_i = mat_a_i - mat_xi_bi @ solve_ai_xi @ mat_b_i

                    # smat_layer['S11'] = tsolve(
                    #     mat_d_i, mat_x_i @ mat_b_i @ tinv(mat_a_i) @ mat_x_i @ mat_a_i - mat_b_i)
                    smat_layer['S11'] = tsolve(
                        mat_d_i, mat_xi_bi @ solve_ai_xi @ mat_a_i - mat_b_i)
                    # smat_layer['S12'] = tsolve(mat_d_i, mat_x_i) @ (mat_a_i - mat_b_i @ tinv(mat_a_i) @ mat_b_i)
                    smat_layer['S12'] = tsolve(mat_d_i, mat_x_i) @ (mat_a_i - mat_b_i @ tsolve(mat_a_i, mat_b_i))
                    smat_layer['S21'] = smat_layer['S12']
                    smat_layer['S22'] = smat_layer['S11']

                self.smat_layers[n_layer] = smat_layer

            # Update global scattering matrix
            smat_global = redhstar(smat_global, self.smat_layers[n_layer])

        # ============================================================================
        # End Main Loop
        # ============================================================================

        # Connect to reflection region
        inv_mat_lam_ref = 1 / (1j * mat_kz_ref)

        if self.layer_manager.is_ref_dispersive is False:
            # q_mat_1 = (1/self.ur1) * blockmat2x2([[mat_kx @ mat_ky,
            #                                 self.ur1 * self.er1 * ident_mat - mat_kx @ mat_kx],
            #                                 [mat_ky @ mat_ky - self.ur1 * self.er1 * ident_mat,
            #                                 - mat_ky @ mat_kx]])
            mat_v_ref = (1/self.ur1) * blockmat2x2([[self.to_diag(mat_kx_ky * inv_mat_lam_ref),
                                             self.to_diag((self.ur1 * self.er1 - mat_kx_kx) * inv_mat_lam_ref)],
                                            [self.to_diag((mat_ky_ky - self.ur1 * self.er1) * inv_mat_lam_ref),
                                            - self.to_diag(mat_ky_kx * inv_mat_lam_ref)]])
        else:
            # q_mat_1 = (1/self.ur1) * blockmat2x2([[mat_kx @ mat_ky,
            #                                 self.expand_dims(self.ur1 * self.er1) * ident_mat - mat_kx @ mat_kx],
            #                                 [mat_ky @ mat_ky - self.expand_dims(self.ur1 * self.er1) * ident_mat,
            #                                 - mat_ky @ mat_kx]])
            mat_v_ref = (1/self.ur1) * blockmat2x2([[self.to_diag(mat_kx_ky * inv_mat_lam_ref),
                                             self.to_diag(((self.ur1 * self.er1)[:, None] - mat_kx_kx) * inv_mat_lam_ref)],
                                            [self.to_diag((mat_ky_ky - (self.ur1 * self.er1)[:, None]) * inv_mat_lam_ref),
                                            - self.to_diag(mat_ky_kx * inv_mat_lam_ref)]])

        # mat_w_ref = blockmat2x2([[ident_mat, zero_mat], [zero_mat, ident_mat]])
        mat_w_ref = self.ident_mat_k2[None, :, :].expand(self.n_freqs, -1, -1)

        smat_ref = {}
        atw1 = tsolve(mat_w0, mat_w_ref)
        atv1 = tsolve(mat_v0, mat_v_ref)


        mat_a_1 = atw1 + atv1
        mat_b_1 = atw1 - atv1
        smat_ref['S11'] = - tsolve(mat_a_1, mat_b_1)
        smat_ref['S12'] = 2 * tinv(mat_a_1)
        smat_ref['S21'] = 1/2 * (mat_a_1 - mat_b_1 @ tsolve(mat_a_1, mat_b_1))
        smat_ref['S22'] = mat_b_1 @ tinv(mat_a_1)

        smat_global = redhstar(smat_ref, smat_global)

        # Connect to transmission region
        inv_mat_lam_trn = 1 / (1j * mat_kz_trn) 

        if self.layer_manager.is_trn_dispersive is False:
            # q_mat_2 = (1/self.ur2) * blockmat2x2([[mat_kx_ky_diag,
            #                                 self.to_diag(self.ur2 * self.er2 - mat_kx_kx)],
            #                                 [self.to_diag(mat_ky_ky - self.ur2 * self.er2),
            #                                 - mat_ky_kx_diag]])
            mat_v_trn = (1/self.ur2) * blockmat2x2([[self.to_diag(mat_kx_ky * inv_mat_lam_trn),
                                            self.to_diag((self.ur2 * self.er2 - mat_kx_kx) * inv_mat_lam_trn)],
                                            [self.to_diag((mat_ky_ky - self.ur2 * self.er2) * inv_mat_lam_trn),
                                            - self.to_diag(mat_ky_kx * inv_mat_lam_trn)]])
        else:
            # q_mat_2 = (1/self.ur2) * blockmat2x2([[mat_kx_ky_diag,
            #                                        self.to_diag((self.ur2 * self.er2)[:, None] - mat_kx_kx)],
            #                                  [self.to_diag(mat_ky_ky - (self.ur2 * self.er2)[:, None]),
            #                                   - mat_ky_kx_diag]])
            mat_v_trn = (1/self.ur2) * blockmat2x2([[self.to_diag(mat_kx_ky * inv_mat_lam_trn),
                                                     self.to_diag(((self.ur2 * self.er2)[:, None] - mat_kx_kx) * inv_mat_lam_trn)],
                                                    [self.to_diag((mat_ky_ky - (self.ur2 * self.er2)[:, None]) * inv_mat_lam_trn),
                                            - self.to_diag(mat_ky_kx * inv_mat_lam_trn)]])

        mat_w_trn = mat_w_ref

        smat_trn = {}
        atw2 = tsolve(mat_w0, mat_w_trn)
        atv2 = tsolve(mat_v0, mat_v_trn)

        mat_a_2 = atw2 + atv2
        mat_b_2 = atw2 - atv2
        smat_trn['S11'] = mat_b_2 @ tinv(mat_a_2)
        smat_trn['S12'] = 1/2 * (mat_a_2 - mat_b_2 @ tsolve(mat_a_2, mat_b_2))
        smat_trn['S21'] = 2 * tinv(mat_a_2)
        smat_trn['S22'] = - tsolve(mat_a_2, mat_b_2)

        smat_global = redhstar(smat_global, smat_trn)


        # Compute polarization vector
        norm_vec = torch.tensor(
            [0.0, 0.0, 1.0], dtype=self.tcomplex, device=self.device)

        ate = torch.empty_like(norm_vec)
        if np.abs(self.src['theta']) < 1e-3:
            if self.src['norm_te_dir'] == 'y':
                ate = torch.tensor(
                    [0.0, 1.0, 0.0], dtype=self.tcomplex, device=self.device)[None, :].repeat(self.n_freqs, 1)
            elif self.src['norm_te_dir'] == 'x':
                ate = torch.tensor(
                    [1.0, 0.0, 0.0], dtype=self.tcomplex, device=self.device)[None, :].repeat(self.n_freqs, 1)
        else:
            ate = torch.cross(self.kinc, norm_vec[None, :].repeat(self.n_freqs, 1))
            ate = ate / torch.norm(ate, dim=1).unsqueeze(-1)

        atm = torch.cross(ate, self.kinc, dim=1)
        atm = atm / torch.norm(atm)

        pol_vec = self.src['pte'] * ate + self.src['ptm'] * atm
        pol_vec = pol_vec / torch.norm(pol_vec, dim=1).unsqueeze(-1)

        # Calculate electric field source vector
        delta = torch.zeros(
            size=(self.n_freqs, n_harmonics), dtype=self.tcomplex, device=self.device)

        delta[:, (self.kdim[1] // 2) * self.kdim[0] +(self.kdim[0] // 2)] = 1
        esrc = torch.cat((pol_vec[:, 0].unsqueeze(-1) * delta,
                         pol_vec[:, 1].unsqueeze(-1) * delta), dim=1)

        # Calculate source vectors
        csrc = tsolve(mat_w_ref, esrc.unsqueeze(-1))

        # Calculate reflected fields
        cref = smat_global['S11'] @ csrc
        eref = mat_w_ref @ cref

        ref_field_x = eref[:, 0: n_harmonics, :]
        ref_field_y = eref[:, n_harmonics: 2*n_harmonics, :]

        # ref_field_z = - (mat_kx @ tinv(mat_kz_ref)) @ ref_field_x \
        #      - (mat_ky @ tinv(mat_kz_ref)) @ ref_field_y
        ref_field_z = - mat_kx_diag @ tsolve(self.to_diag(mat_kz_ref), ref_field_x) \
             - mat_ky_diag @ tsolve(self.to_diag(mat_kz_ref), ref_field_y)

        # Calculate transmitted fields
        ctrn = smat_global['S21'] @ csrc
        etrn = mat_w_trn @ ctrn
        trn_field_x = etrn[:, 0: n_harmonics, :]
        trn_field_y = etrn[:, n_harmonics: 2*n_harmonics, :]
        # trn_field_z = - (mat_kx @ tinv(mat_kz_trn)) @ trn_field_x \
        #      - (mat_ky @ tinv(mat_kz_trn)) @ trn_field_y
        trn_field_z = - mat_kx_diag @ tsolve(self.to_diag(mat_kz_trn), trn_field_x) \
             - mat_ky_diag @ tsolve(self.to_diag(mat_kz_trn), trn_field_y)

        # Calculate diffraction efficiences
        ref_diff_efficiency = torch.reshape(torch.real(self.ur2/self.ur1*self.to_diag(mat_kz_ref) / \
            self.kinc[:, 2, None, None]) @
                            (torch.real(ref_field_x) ** 2 + torch.imag(ref_field_x) ** 2 +
                             torch.real(ref_field_y) ** 2 + torch.imag(ref_field_y) ** 2 +
                             + torch.real(ref_field_z) ** 2 + torch.imag(ref_field_z) ** 2),
                            shape=(self.n_freqs,
                                   self.kdim[0],
                                   self.kdim[1])).transpose(dim0=-2, dim1=-1)

        trn_diff_efficiency = torch.reshape(torch.real(self.ur1/self.ur2*self.to_diag(mat_kz_trn) / \
            self.kinc[:, 2, None, None]) @
                            (torch.real(trn_field_x) ** 2 + torch.imag(trn_field_x) ** 2 +
                             torch.real(trn_field_y) ** 2 + torch.imag(trn_field_y) ** 2 +
                             + torch.real(trn_field_z) ** 2 + torch.imag(trn_field_z) ** 2),
                            shape=(self.n_freqs,
                                   self.kdim[0],
                                   self.kdim[1])).transpose(dim0=-2, dim1=-1)


        # Calculate overall reflectance & Transmittance
        total_ref_efficiency = torch.sum(ref_diff_efficiency, dim=(-1, -2))
        total_trn_efficiency = torch.sum(trn_diff_efficiency, dim=(-1, -2))

        # Store output data
        data = {}
        data['rx'] = torch.reshape(ref_field_x, shape=(
            self.n_freqs, self.kdim[0], self.kdim[1])).transpose(dim0=-2, dim1=-1)
        data['ry'] = torch.reshape(ref_field_y, shape=(
            self.n_freqs, self.kdim[0], self.kdim[1])).transpose(dim0=-2, dim1=-1)
        data['rz'] = torch.reshape(ref_field_z, shape=(
            self.n_freqs, self.kdim[0], self.kdim[1])).transpose(dim0=-2, dim1=-1)
        data['tx'] = torch.reshape(trn_field_x, shape=(
            self.n_freqs, self.kdim[0], self.kdim[1])).transpose(dim0=-2, dim1=-1)
        data['ty'] = torch.reshape(trn_field_y, shape=(
            self.n_freqs, self.kdim[0], self.kdim[1])).transpose(dim0=-2, dim1=-1)
        data['tz'] = torch.reshape(trn_field_z, shape=(
            self.n_freqs, self.kdim[0], self.kdim[1])).transpose(dim0=-2, dim1=-1)
        data['RDE'] = ref_diff_efficiency
        data['TDE'] = trn_diff_efficiency
        data['REF'] = total_ref_efficiency
        data['TRN'] = total_trn_efficiency
        data['kzref'] = mat_kz_ref
        data['kztrn'] = mat_kz_trn
        data['kinc'] = self.kinc
        data['kx'] = torch.squeeze(kx_0)
        data['ky'] = torch.squeeze(ky_0)

        return data

    def solve(self,
              source: dict) -> dict:
        """solve.

        This function call the specified algorithm to solve the models.

        Args:
            source (dict): source

        Returns:
            dict:
        """

        # self.n_freqs = len(source.lam0)
        self.src = source

        if self.n_solve == 0:
            self._pre_solve()

        data = self._solve()

        self.n_solve = self.n_solve + 1

        return data

    def _pre_solve(self) -> None:
        """_pre_solve.

        Check parameters before solving.

        Args:

        Returns:
            None:
        """
        # Calculate refrective index of external medium
        refractive_1 = torch.sqrt(self.ur1 * self.er1)
        # refractive_2 = torch.sqrt(self.ur2 * self.er2)

        # kinc: dimensions (n_freqs, 3)
        self.kinc = refractive_1.unsqueeze(-1) * torch.tensor([np.sin(self.src['theta']) * np.cos(self.src['phi']),
                                                     np.sin(self.src['theta']) *
                                                     np.sin(self.src['phi']),
                                                     np.cos(self.src['theta'])],
                                                    dtype=self.tfloat,
                                                    device=self.device).unsqueeze(0).repeat(self.n_freqs, 1)

        # Calculate reciprocal lattice vectors
        d_v = self.lattice_t1[0] * self.lattice_t2[1] - self.lattice_t2[0] * self.lattice_t1[1]

        self.reci_t1 = 2 * torch.pi * \
            torch.cat(((+self.lattice_t2[1] / d_v).unsqueeze(0),
                       (-self.lattice_t2[0] / d_v).unsqueeze(0)), dim=0)
        self.reci_t2 = 2 * torch.pi * \
            torch.cat(((-self.lattice_t1[1] / d_v).unsqueeze(0),
                       (+self.lattice_t1[0] / d_v).unsqueeze(0)), dim=0)

        # Calculate wave vector expansion
        self.tlam0 = torch.tensor(
            self.lam0, dtype=self.tfloat, device=self.device)
        self.k_0 = 2 * torch.pi / self.tlam0  # k0 with dimensions: n_freqs

        f_p = torch.arange(start=-np.floor(self.kdim[0] / 2), end=np.floor(
            self.kdim[0] / 2) + 1, dtype=self.tint, device=self.device)
        f_q = torch.arange(start=-np.floor(self.kdim[1] / 2), end=np.floor(
            self.kdim[1] / 2) + 1, dtype=self.tint, device=self.device)
        [self.mesh_fq, self.mesh_fp] = torch.meshgrid(f_q, f_p, indexing='xy')

        # check if options are set correctly
        for n_layer in range(self.layer_manager.nlayer):
            if self.layer_manager.layers[n_layer].is_homogeneous is False:
                if self.layer_manager.layers[n_layer].ermat is None:
                    # if not homogenous material, must be with a pattern.
                    # if no pattern assigned before solving, the material will be set as homogeneous
                    self.layer_manager.replace_layer_to_homogeneous(layer_index=n_layer)
                    self.n_solve = 0

                    print(
                        f"Warning: Layer {n_layer} has no pattern assigned, and was changed to homogeneous")


    def to_diag(self, input_mat: torch.Tensor) -> torch.Tensor:
        n_harmonics = self.kdim[0] * self.kdim[1]
        if input_mat.shape[-1] == n_harmonics:
            return input_mat.unsqueeze(-2) * self.ident_mat_k
        else:
            return input_mat.unsqueeze(-2) * self.ident_mat_k2


    def eval(self):
        """eval.

        Set the solver to 'eval' mode.
        """
        self.solver_mode = 'eval'

    def optimization(self):
        """optimization.

        Set the solver to 'opt' mode.
        """
        self.solver_mode = 'opt'


    def update_er_with_mask(self,
                            mask: torch.Tensor,
                            layer_index: int,
                            bg_material: str = 'air',
                            set_grad: bool = False) -> None:
        """update_er_with_mask.

        To update the layer permittivity (or permeability) distribution in a specified layer.

        Args:
            mask (torch.Tensor): mask, the new binary pattern mask to be updated.
            layer_index (int): layer_index
            bg_material (str): bg_material, the background material of the pattern (mask == 0).
            set_grad (bool): set_grad, manually set the requires_grad True of the pattern.

        Returns:
            None:
        """

        ndim1, ndim2 = mask.size()
        if (ndim1 != self.rdim[0]) or (ndim2 != self.rdim[1]):
            raise ValueError("Mask dims don't match!")

        if self.layer_manager.layers[layer_index].is_homogeneous:
            self.layer_manager.replace_layer_to_grating(layer_index=layer_index)
            self.n_solve = 0

        er_bg = self._get_bg(layer_index=layer_index, param='er')

        if self.layer_manager.layers[layer_index].is_dispersive is False:
            mask_format = mask
        else:
            mask_format = mask.unsqueeze(-3)

        if bg_material == 'air':
            self.layer_manager.layers[layer_index].ermat = 1 + (er_bg - 1) * mask_format
        else:
            self.layer_manager.layers[layer_index].ermat = torch.tensor(self._matlib[bg_material].er, device=self.device)[:, None, None] * (1 - mask_format) + \
                (er_bg - 1) * mask_format

        if set_grad is True:
            self.layer_manager.layers[layer_index].ermat.requires_grad = True
        # self.layer_manager.layers[layer_index].kermat = self.gen_toeplitz_matrix(
        #     layer_index=layer_index, param='er', is_dispersive=self.layer_manager.layers[layer_index].is_dispersive)
        self.layer_manager.gen_toeplitz_matrix(
            layer_index=layer_index, n_harmonic1=self.kdim[0], n_harmonic2=self.kdim[1], param='er')

        # permeability always 1.0 for current version
        # currently no support for magnetic materials
        if self.n_solve == 0:
            self.layer_manager.layers[layer_index].urmat = self._get_bg(
                layer_index=layer_index, param='ur')
            # self.layer_manager.layers[layer_index].kurmat = self.gen_toeplitz_matrix(
            #     layer_index=layer_index, param='ur', is_dispersive=False)
            self.layer_manager.gen_toeplitz_matrix(
                layer_index=layer_index, n_harmonic1=self.kdim[0], n_harmonic2=self.kdim[1], param='ur')


    def update_layer_thickness(self,
                               layer_index: int,
                               thickness: torch.Tensor):
        """update_layer_thickness.

        Update the thickness of the specified layer.

        Args:
            layer_index (int): layer_index
            thickness (torch.Tensor): thickness
        """

        self.layer_manager.update_layer_thickness(layer_index=layer_index, thickness=thickness)
        self.layer_manager.layers[layer_index].is_solved = False

    def _get_bg(self, layer_index: int, param='er') -> torch.Tensor:
        """_get_bg.

        Returns the background matrix of the specified layer.

        Args:
            layer_index (int): layer_index
            param:

        Returns:
            torch.Tensor:
        """

        ret_mat = None

        if layer_index < self.layer_manager.nlayer:
            if self.layer_manager.layers[layer_index].is_dispersive is True:
                material_name = self.layer_manager.layers[layer_index].material_name
                if param == 'er':
                    ret_mat = torch.tensor(self._matlib[material_name].er).unsqueeze(1)\
                    .unsqueeze(1).repeat(1, self.rdim[0], self.rdim[1]).to(self.device).to(self.tcomplex)
                elif param == 'ur':
                    param_val = self._matlib[material_name].ur
                    ret_mat = param_val * torch.ones(size=(self.rdim[0], self.rdim[1]),
                                                  dtype=self.tcomplex, device=self.device)
                else:
                    raise ValueError(f"Input parameter [{param}] is illeagal.")

            else:
                material_name = self.layer_manager.layers[layer_index].material_name
                if param == 'er':
                    param_val = self._matlib[material_name].er
                elif param == 'ur':
                    param_val = self._matlib[material_name].ur
                else:
                    raise ValueError(f"Input parameter [{param}] is illeagal.")

                ret_mat = param_val * torch.ones(size=(self.rdim[0], self.rdim[1]),
                                              dtype=self.tcomplex, device=self.device)
        else:
            raise ValueError("The index exceeds the max layer number.")

        return ret_mat


    def expand_dims(self, mat: torch.Tensor) -> Optional[torch.Tensor]:
        """Function that expands the input matrix to a standard output dimension without layer information:
            (n_freqs, n_harmonics, n_harmonics)

        Args:
            mat (torch.Tensor): input tensor matrxi
        """

        ret = None

        if mat.ndim == 1 and mat.shape[0] == self.n_freqs:
            # The input tensor with dimension (n_freqs)
            ret = mat[:, None, None]
        elif mat.ndim == 2:
            # The input matrix with dimension (n_harmonics, n_harmonics)
            ret = mat.unsqueeze(0).repeat(self.n_freqs, 1, 1)
        elif mat.ndim == 3 and mat.shape[0] == self.n_freqs:
            # The input matrix with dimension (n_freq, n_harmonics, n_harmonics)
            print("No need expand")
            raise RuntimeError("Debug")
            ret = mat
        else:
            raise RuntimeError("Not Listed in the Case")

        return ret


class RCWASolver(FourierBaseSover):
    """RCWASolver.

    This is the implemented solver class for RCWA.
    """
    def __init__(self,
                 lam0: np.ndarray = np.ndarray([]),
                 lengthunit: str = 'um',
                 rdim: list = [512, 512],  # dimensions in real space: (H, W)
                 kdim: list = [3,3],  # dimensions in k space: (kH, kW)
                 materiallist: list = [],  # list of materials
                 t1: torch.Tensor = torch.tensor([[1.0, 0.0]]),  # lattice vector in real space
                 t2: torch.Tensor = torch.tensor([[0.0, 1.0]]),  # lattice vector in real space
                 device: Union[str, torch.device] = 'cpu') -> None:
        super().__init__(lam0, lengthunit, rdim, kdim, materiallist, t1, t2, device)

    def _solve_nonhomo_layer(self,
                             layer_index: int,
                             p_mat_i: torch.Tensor,
                             q_mat_i: torch.Tensor,
                             mat_w0: torch.Tensor,
                             mat_v0: torch.Tensor) -> dict:
        """_solve_nonhomo_layer.

        Solves the non-homogenous layer using RCWA methods.

        Args:
            layer_index (int): layer_index
            p_mat_i (torch.Tensor): p_mat_i
            q_mat_i (torch.Tensor): q_mat_i
            mat_w0 (torch.Tensor): mat_w0
            mat_v0 (torch.Tensor): mat_v0

        Returns:
            dict:
        """
        smat_layer = {}

        # Compute Eigen Modes
        mat_lam_i, mat_w_i = EigComplex.apply(p_mat_i @ q_mat_i)

        # dmat_lam_i = torch.sqrt(mat_lam_i).unsqueeze(-2) * \
        #     torch.eye(mat_lam_i.shape[-1],
        #               dtype=self.tcomplex, device=self.device)
        # dmat_lam_i = self.to_diag(torch.sqrt(mat_lam_i))
        inv_dmat_lam_i = self.to_diag(1 / torch.sqrt(mat_lam_i))


        # mat_v_i = q_mat_i @ mat_w_i @ tinv(dmat_lam_i)
        mat_v_i = q_mat_i @ mat_w_i @ inv_dmat_lam_i
        # mat_x_i = torch.linalg.matrix_exp(- dmat_lam_i * self.expand_dims(self.k_0)\
        #                              * self.layer_manager.layers[layer_index].thickness.to(self.device)).to(self.tcomplex)
        mat_x_i = torch.linalg.matrix_exp(self.to_diag(- torch.sqrt(mat_lam_i) * self.k_0[:, None] \
            * self.layer_manager.layers[layer_index].thickness.to(self.device))).to(self.tcomplex)

        # Calculate Layer Scattering Matrix
        mat_a_i = tsolve(mat_w_i, mat_w0) + tsolve(mat_v_i, mat_v0)
        mat_b_i = tsolve(mat_w_i, mat_w0) - tsolve(mat_v_i, mat_v0)
        # mat_d_i = mat_a_i - mat_x_i @ mat_b_i @ tinv(mat_a_i) @ mat_x_i @ mat_b_i

        mat_xb_i = mat_x_i @ mat_b_i
        mat_d_i = mat_a_i - mat_xb_i @ tsolve(mat_a_i, mat_x_i) @ mat_b_i

        # smat_layer['S11'] = tsolve(
        #     mat_d_i, mat_x_i @ mat_b_i @ tinv(mat_a_i) @ mat_x_i @ mat_a_i - mat_b_i)
        smat_layer['S11'] = tsolve(
            mat_d_i, mat_xb_i @ tsolve(mat_a_i, mat_x_i) @ mat_a_i - mat_b_i)
        # smat_layer['S12'] = tsolve(mat_d_i, mat_x_i) @ (mat_a_i - mat_b_i @ tinv(mat_a_i) @ mat_b_i)
        smat_layer['S12'] = tsolve(mat_d_i, mat_x_i) @ (mat_a_i - mat_b_i @ tsolve(mat_a_i, mat_b_i))
        smat_layer['S21'] = smat_layer['S12']
        smat_layer['S22'] = smat_layer['S11']

        return smat_layer

class RCWARolverFloat(RCWASolver):
    """RCWASolver.

    This is the implemented solver class for RCWA.
    """
    def __init__(self,
                 lam0: np.ndarray = np.ndarray([]),
                 lengthunit: str = 'um',
                 rdim: list = [512, 512],  # dimensions in real space: (H, W)
                 kdim: list = [3,3],  # dimensions in k space: (kH, kW)
                 materiallist: list = [],  # list of materials
                 t1: torch.Tensor = torch.tensor([[1.0, 0.0]]),  # lattice vector in real space
                 t2: torch.Tensor = torch.tensor([[0.0, 1.0]]),  # lattice vector in real space
                 device: Union[str, torch.device] = 'cpu') -> None:

        self.tcomplex = torch.complex64
        self.tfloat = torch.float32
        self.tint = torch.int32
        self.nfloat = np.float32

        super().__init__(lam0, lengthunit, rdim, kdim, materiallist, t1, t2, device)

class RDITSolver(FourierBaseSover):
    """RDITSolver.

    This is the implemented solver class for R-DIT.
    """


    def __init__(self,
                 lam0: np.ndarray = np.ndarray([]),
                 lengthunit: str = 'um',
                 rdim: list = [512, 512],  # dimensions in real space: (H, W)
                 kdim: list = [3,3],  # dimensions in k space: (kH, kW)
                 materiallist: list = [],  # list of materials
                 t1: torch.Tensor = torch.tensor([[1.0, 0.0]]),  # lattice vector in real space
                 t2: torch.Tensor = torch.tensor([[0.0, 1.0]]),  # lattice vector in real space
                 device: Union[str, torch.device] = 'cpu') -> None:
        super().__init__(lam0, lengthunit, rdim, kdim, materiallist, t1, t2, device)
        self._rdit_orders = 10

    def _solve_nonhomo_layer(self,
                             layer_index: int,
                             p_mat_i: torch.Tensor,
                             q_mat_i: torch.Tensor,
                             mat_w0: torch.Tensor,
                             mat_v0: torch.Tensor) -> dict:
        """_solve_nonhomo_layer.

        Solves the non-homogenous layer using R-DIT methods.

        Args:
            layer_index (int): layer_index
            p_mat_i (torch.Tensor): p_mat_i
            q_mat_i (torch.Tensor): q_mat_i
            mat_w0 (torch.Tensor): mat_w0
            mat_v0 (torch.Tensor): mat_v0

        Returns:
            dict:
        """
        n_harmonics = self.kdim[0] * self.kdim[1]

        smat_layer = {}

        # Construct T matrix
        delta_h = self.expand_dims(self.k_0) * self.layer_manager.layers[layer_index].thickness.to(self.device) / 2.0
        tmat_a_i = torch.eye(2*n_harmonics, 2*n_harmonics, dtype=self.tcomplex,
                        device=self.device).unsqueeze(0).repeat(self.n_freqs, 1, 1)
        tmat_b_i = torch.zeros(size=(self.n_freqs, 2*n_harmonics, 2*n_harmonics), dtype=self.tcomplex,
                          device=self.device)
        tmat_c_i = torch.zeros(size=(self.n_freqs, 2*n_harmonics, 2*n_harmonics), dtype=self.tcomplex,
                          device=self.device)
        tmat_d_i = torch.eye(2*n_harmonics, 2*n_harmonics, dtype=self.tcomplex,
                        device=self.device).unsqueeze(0).repeat(self.n_freqs, 1, 1)

        p_fcoef = torch.eye(2*n_harmonics, 2*n_harmonics, dtype=self.tcomplex,
                            device=self.device).unsqueeze(0).repeat(self.n_freqs, 1, 1)
        q_fcoef = torch.eye(2*n_harmonics, 2*n_harmonics, dtype=self.tcomplex,
                            device=self.device).unsqueeze(0).repeat(self.n_freqs, 1, 1)

        for irdit_order in range(1, self._rdit_orders + 1):
            if (irdit_order % 2) == 0:  # even orders
                p_fcoef = p_fcoef @ q_mat_i
                q_fcoef = q_fcoef @ p_mat_i
                fac = (delta_h.to(self.tfloat)**irdit_order / np.math.factorial(irdit_order))
                tmat_a_i = tmat_a_i + fac * p_fcoef
                tmat_d_i = tmat_d_i + fac * q_fcoef
            else:  # odd orders
                p_fcoef = p_fcoef @ p_mat_i
                q_fcoef = q_fcoef @ q_mat_i
                fac = (delta_h.to(self.tfloat)**irdit_order / np.math.factorial(irdit_order))
                tmat_b_i = tmat_b_i + fac * p_fcoef
                tmat_c_i = tmat_c_i + fac * q_fcoef

        # Construct some helper functions
        mat_g1 = tmat_a_i @ mat_w0 + tmat_b_i @ mat_v0
        mat_g2 = - tmat_c_i @ mat_w0 - tmat_d_i @ mat_v0

        mat_xx1 = tsolve(mat_g2, tmat_c_i @ mat_w0 - tmat_d_i @ mat_v0)
        mat_xx2 = tsolve(mat_g1, tmat_a_i @ mat_w0 - tmat_b_i @ mat_v0)

        mat_yyi = mat_xx1 - mat_xx2
        mat_zzi = mat_xx1 + mat_xx2

        smat_layer['S11'] = mat_yyi / 2.0
        smat_layer['S12'] = mat_zzi / 2.0
        smat_layer['S21'] = smat_layer['S12']
        smat_layer['S22'] = smat_layer['S11']

        return smat_layer

    def set_rdit_order(self, rdit_order: int) -> None:
        """set_rdit_order.

        Set the order of R-DIT.

        Args:
            rdit_order (int): rdit_order

        Returns:
            None:
        """
        self._rdit_orders = rdit_order

class RDITSolverFloat(RDITSolver):
    """RDITSolver.

    This is the implemented solver class for R-DIT.
    """
    def __init__(self,
                 lam0: np.ndarray = np.ndarray([]),
                 lengthunit: str = 'um',
                 rdim: list = [512, 512],  # dimensions in real space: (H, W)
                 kdim: list = [3,3],  # dimensions in k space: (kH, kW)
                 materiallist: list = [],  # list of materials
                 t1: torch.Tensor = torch.tensor([[1.0, 0.0]]),  # lattice vector in real space
                 t2: torch.Tensor = torch.tensor([[0.0, 1.0]]),  # lattice vector in real space
                 device: Union[str, torch.device] = 'cpu') -> None:

        self.tcomplex = torch.complex64
        self.tfloat = torch.float32
        self.tint = torch.int32
        self.nfloat = np.float32

        super().__init__(lam0, lengthunit, rdim, kdim, materiallist, t1, t2, device)<|MERGE_RESOLUTION|>--- conflicted
+++ resolved
@@ -171,42 +171,13 @@
         mat_kz_ref = kz_ref_0.transpose(dim0=-2, dim1=-1).flatten(start_dim=-2)
         mat_kz_trn = kz_trn_0.transpose(dim0=-2, dim1=-1).flatten(start_dim=-2)
 
-<<<<<<< HEAD
-        # print(mat_kx.shape)
-        # mat_kx = kx_0.transpose(
-        #     dim0=-2, dim1=-1).flatten(start_dim=-2).unsqueeze(-2) * ident_mat_k
-        # mat_ky = ky_0.transpose(
-        #     dim0=-2, dim1=-1).flatten(start_dim=-2).unsqueeze(-2) * ident_mat_k
-        # mat_kz_ref = kz_ref_0.transpose(
-        #     dim0=-2, dim1=-1).flatten(start_dim=-2).unsqueeze(-2) * ident_mat_k
-        # mat_kz_trn = kz_trn_0.transpose(
-        #     dim0=-2, dim1=-1).flatten(start_dim=-2).unsqueeze(-2) * ident_mat_k
-        print(ident_mat_k.shape)
-        print(mat_kx.shape)
-        print(mat_ky.shape)
-
-        # ident_mat = ident_mat_k.unsqueeze(0).expand(self.n_freqs, -1, -1)
-=======
+
         ident_mat = self.ident_mat_k[None, :, :].expand(self.n_freqs, -1, -1)
->>>>>>> 1fdebfe1
         zero_mat = torch.zeros(
             size=(self.n_freqs ,n_harmonics, n_harmonics), dtype=self.tcomplex, device=self.device)
         
         # Calculate eigen-modes of the gap medium
-<<<<<<< HEAD
-        mat_kx_kx = mat_kx * mat_kx
-        mat_ky_ky = mat_ky * mat_ky
-        mat_kx_ky = mat_ky_kx = mat_kx * mat_ky
-
-        # mat_kx_ky = mat_kx @ mat_ky
-        # mat_ky_kx = mat_ky @ mat_kx
-        # mat_kx_kx = mat_kx @ mat_kx
-        # mat_ky_ky = mat_ky @ mat_ky
-        ident_mat = torch.ones_like(mat_kx)
-
-        # mat_kz = torch.conj(torch.sqrt(ident_mat - mat_kx_kx - mat_ky_ky))
-        mat_kz = torch.conj(torch.sqrt(ident_mat - mat_kx_kx - mat_ky_ky))
-=======
+
         mat_kx_ky = mat_kx * mat_ky
         mat_ky_kx = mat_ky * mat_kx
         mat_kx_kx = mat_kx * mat_kx
@@ -214,29 +185,11 @@
 
         mat_kx_diag = self.to_diag(mat_kx)
         mat_ky_diag = self.to_diag(mat_ky)
->>>>>>> 1fdebfe1
 
         # mat_kz = torch.conj(torch.sqrt(ident_mat - mat_kx_kx - mat_ky_ky))
         mat_kz = torch.conj(torch.sqrt(1.0 - mat_kx_kx - mat_ky_ky))
 
-<<<<<<< HEAD
-        print(ident_mat_kx_kx.shape)
-        print(ident_mat_ky_ky.shape) # 200 x 121
-
-        # q_mat = blockmat2x2([[mat_kx_ky, ident_mat_kx_kx],
-                        #  [- ident_mat_ky_ky, - mat_kx_ky]])
-        
-        mat_w0 = blockmat2x2([[ident_mat, zero_mat], [zero_mat, ident_mat]])
-        mat_lam = 1j * mat_kz
-        # mat_lam = blockmat2x2([[1j*mat_kz, zero_mat], [zero_mat, 1j*mat_kz]])
-        # mat_v0 = q_mat @ tinv(mat_lam)
-        # mat_v0_00 = mat_kx_ky / mat_lam
-        # mat_v0_01 = ident_mat_kx_kx / mat_lam
-        # mat_v0_10 = - ident_mat_ky_ky / mat_lam
-        # mat_v0_11 = - mat_kx_ky / mat_lam
-        mat_v0 = blockmat2x2([[mat_kx_ky / mat_lam, ident_mat_kx_kx / mat_lam],
-                            [- ident_mat_ky_ky / mat_lam, - mat_kx_ky / mat_lam]])
-=======
+
         ident_mat_kx_kx = 1.0 - mat_kx_kx
         ident_mat_ky_ky = 1.0 - mat_ky_ky
 
@@ -247,8 +200,7 @@
 
         # mat_lam = blockmat2x2([[1j*mat_kz, zero_mat], [zero_mat, 1j*mat_kz]])
         inv_mat_lam = 1 / (1j*mat_kz)
->>>>>>> 1fdebfe1
-
+        
         # mat_v0 = q_mat @ tinv(mat_lam)
         mat_v0 = blockmat2x2([[self.to_diag(mat_kx_ky * inv_mat_lam), self.to_diag(ident_mat_kx_kx * inv_mat_lam)],
                   [self.to_diag(- ident_mat_ky_ky * inv_mat_lam), self.to_diag(- mat_kx_ky * inv_mat_lam)]])
